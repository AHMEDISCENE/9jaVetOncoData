--- conflicted
+++ resolved
@@ -65,7 +65,6 @@
   const hasCasesOverTimeData = casesOverTimeRows.length > 0;
 
   const tumourDistributionTotal = stats.topTumourTypes.reduce((total, item) => total + item.count, 0);
-<<<<<<< HEAD
   const tumourDistributionRows = stats.topTumourTypes.map((item) => {
     const candidatePercent =
       (item as { percent?: number | string; percentage?: number | string; pct?: number | string }).percent ??
@@ -92,13 +91,11 @@
       percent,
     };
   });
-=======
   const tumourDistributionRows = stats.topTumourTypes.map((item) => ({
     tumour_type: item.name,
     cases: item.count,
     percent: tumourDistributionTotal > 0 ? `${Math.round((item.count / tumourDistributionTotal) * 100)}%` : "",
   }));
->>>>>>> d4e59b39
   const hasTumourDistributionData = tumourDistributionRows.length > 0;
 
   const handleCasesOverTimeExport = () => {
