--- conflicted
+++ resolved
@@ -11,7 +11,6 @@
   DialogTitle,
 } from "@/components/ui/dialog";
 import { useToast } from "@/hooks/use-toast";
-<<<<<<< HEAD
 import { useAuth } from "@/hooks/use-auth";
 import { useSharedDataFilters } from "@/hooks/use-shared-data-filters";
 import { FilterMultiSelect } from "@/components/filter-multi-select";
@@ -19,10 +18,9 @@
 import { Input } from "@/components/ui/input";
 import { Alert, AlertDescription } from "@/components/ui/alert";
 import { Label } from "@/components/ui/label";
-=======
->>>>>>> eff56a98
 import {
   BarChart,
+    
   Bar,
   XAxis,
   YAxis,
@@ -39,7 +37,6 @@
   "hsl(var(--chart-4))",
   "hsl(var(--chart-5))",
 ];
-<<<<<<< HEAD
 
 interface NgState {
   code: string;
@@ -78,7 +75,60 @@
 
   const { data: tumourTypes = [] } = useQuery<TumourTypeOption[]>({
     queryKey: ["/api/lookups/tumour-types"],
+
+export default function Dashboard() {
+  const {
+    data: stats,
+    isLoading,
+    error,
+  } = useQuery<DashboardStats>({
+    queryKey: ["/api/dashboard/stats"],
   });
+  const { toast } = useToast();
+  const [isTumourDialogOpen, setIsTumourDialogOpen] = useState(false);
+
+  const casesByMonthCsv = useMemo(() => {
+    if (!stats || stats.casesByMonth.length === 0) {
+      return null;
+    }
+
+    const header = "Month,Count";
+    const rows = stats.casesByMonth.map(
+      ({ month, count }) => `${month},${count}`,
+    );
+    return [header, ...rows].join("\n");
+  }, [stats]);
+
+  const handleExportCasesByMonth = () => {
+    if (!casesByMonthCsv) {
+      toast({
+        title: "No data to export",
+        description: "There are no monthly case records available yet.",
+        variant: "destructive",
+      });
+      return;
+    }
+
+    const blob = new Blob([casesByMonthCsv], {
+      type: "text/csv;charset=utf-8;",
+    });
+    const url = window.URL.createObjectURL(blob);
+    const link = document.createElement("a");
+    link.href = url;
+    link.setAttribute(
+      "download",
+      `cases-by-month-${new Date().toISOString().slice(0, 10)}.csv`,
+    );
+    document.body.appendChild(link);
+    link.click();
+    document.body.removeChild(link);
+    window.URL.revokeObjectURL(url);
+
+    toast({
+      title: "Export complete",
+      description: "Cases by Month data downloaded as CSV.",
+    });
+  };
 
   const zoneOptions = useMemo(() => {
     const formatZone = (zone: string) =>
@@ -126,16 +176,11 @@
     []
   );
 
-=======
-
-export default function Dashboard() {
->>>>>>> eff56a98
   const {
     data: stats,
     isLoading,
     error,
   } = useQuery<DashboardStats>({
-<<<<<<< HEAD
     queryKey: ["/api/dashboard/stats", queryParams],
   });
   const { toast } = useToast();
@@ -145,12 +190,6 @@
   const newThisMonth = totals?.newThisMonth ?? 0;
   const activeClinics = totals?.activeClinics ?? 0;
   const remissionRate = totals?.remissionRate ?? 0;
-=======
-    queryKey: ["/api/dashboard/stats"],
-  });
-  const { toast } = useToast();
-  const [isTumourDialogOpen, setIsTumourDialogOpen] = useState(false);
->>>>>>> eff56a98
 
   const casesByMonthCsv = useMemo(() => {
     if (!stats || stats.casesByMonth.length === 0) {
@@ -255,7 +294,6 @@
   return (
     <>
       <div className="p-4 sm:p-6">
-<<<<<<< HEAD
         <Card className="mb-6">
           <CardHeader className="pb-4">
             <CardTitle className="text-lg">Filters</CardTitle>
@@ -647,7 +685,6 @@
                       </p>
                     </div>
                   </div>
-=======
         {/* Quick Stats */}
         <div className="grid grid-cols-1 md:grid-cols-2 lg:grid-cols-4 gap-6 mb-8">
           <Card>
@@ -933,7 +970,6 @@
                       </p>
                     </div>
                   </div>
->>>>>>> eff56a98
                 ))}
               </div>
             ) : (
